{
  "name": "react-timer",
  "version": "0.0.1",
  "description": "Self-disposing timer (setTimeout, setInterval, etc.) for React components",
  "author": "Joost Lubach",
  "private": false,
  "license": "MIT",
  "files": [
    "dist"
  ],
  "main": "./src/index.ts",
  "exports": {
    ".": "./src/index.ts"
  },
  "scripts": {
    "check": "tsc -p . --noEmit",
    "lint": "eslint src --ext ts,tsx",
    "test": "NODE_ENV=test DATA_ENV=test jest"
  },
  "peerDependencies": {
    "react": "^19.1"
  },
  "devDependencies": {
    "@types/react": "^19.1",
    "typescript": "^5.8.3"
  },
  "dependencies": {
    "ytil": "workspace:^"
<<<<<<< HEAD
  }
=======
  },
  "packageManager": "pnpm@9.9.0"
>>>>>>> f7c2c411
}<|MERGE_RESOLUTION|>--- conflicted
+++ resolved
@@ -26,10 +26,6 @@
   },
   "dependencies": {
     "ytil": "workspace:^"
-<<<<<<< HEAD
-  }
-=======
   },
   "packageManager": "pnpm@9.9.0"
->>>>>>> f7c2c411
 }